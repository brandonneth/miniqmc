--- conflicted
+++ resolved
@@ -299,7 +299,6 @@
     DistTables[i]->evaluate(*this, iat);
 }
 
-<<<<<<< HEAD
 void ParticleSet::flex_setActive(const std::vector<ParticleSet*>& P_list, int iat) const
 {
   if (P_list.size() > 1)
@@ -315,48 +314,6 @@
     P_list[0]->setActive(iat);
 }
 
-/** move a particle iat
- * @param iat the index of the particle to be moved
- * @param displ the displacement of the iath-particle position
- * @return the proposed position
- *
- * Update activePtcl index and activePos position for the proposed move.
- * Evaluate the related distance table data DistanceTableData::Temp.
- */
-bool ParticleSet::makeMoveAndCheck(Index_t iat, const SingleParticlePos_t& displ)
-{
-  ScopedTimer local_timer(timers[Timer_makeMove]);
-
-  activePtcl = iat;
-  activePos  = R[iat] + displ;
-  if (UseBoundBox)
-  {
-    if (Lattice.outOfBound(Lattice.toUnit(displ)))
-    {
-      activePtcl = -1;
-      return false;
-    }
-    newRedPos = Lattice.toUnit(activePos);
-    if (Lattice.isValid(newRedPos))
-    {
-      for (int i = 0; i < DistTables.size(); ++i)
-        DistTables[i]->move(*this, activePos);
-      return true;
-    }
-    // out of bound
-    activePtcl = -1;
-    return false;
-  }
-  else
-  {
-    for (int i = 0; i < DistTables.size(); ++i)
-      DistTables[i]->move(*this, activePos);
-    return true;
-  }
-}
-
-=======
->>>>>>> 4eea75c9
 /** move the iat-th particle by displ
  *
  * @param iat the particle that is moved on a sphere
