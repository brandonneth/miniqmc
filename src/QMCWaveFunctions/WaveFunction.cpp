--- conflicted
+++ resolved
@@ -20,11 +20,7 @@
 namespace qmcplusplus
 {
 WaveFunction::WaveFunction(ParticleSet &ions, ParticleSet &els,
-<<<<<<< HEAD
-                           RandomGenerator<RealType> &RNG)
-=======
-                           RandomGenerator<RealType> RNG, bool enableJ3)
->>>>>>> d91091e6
+                           RandomGenerator<RealType> &RNG, bool enableJ3)
 {
   FirstTime = true;
 
