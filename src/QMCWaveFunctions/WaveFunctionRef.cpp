--- conflicted
+++ resolved
@@ -26,11 +26,7 @@
 using namespace qmcplusplus;
 
 WaveFunctionRef::WaveFunctionRef(ParticleSet &ions, ParticleSet &els,
-<<<<<<< HEAD
-                                 RandomGenerator<RealType> &RNG)
-=======
-                                 RandomGenerator<RealType> RNG, bool enableJ3)
->>>>>>> d91091e6
+                                 RandomGenerator<RealType> &RNG, bool enableJ3)
 {
   FirstTime = true;
 
